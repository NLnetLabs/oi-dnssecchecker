#!/usr/bin/env python3
#
# Copyright (c) 2019 NLnet Labs
# Licensed under a 3-clause BSD license, see LICENSE in the
# distribution
#
# Main module that will execute the checks for all Avro files
# it can find in the directory specified on the command line.
# Will spawn the specified number of threads, which defaults
# to a single thread if no thread count is specified.

import os
import sys
import datetime
import argparse
import json
from impala.dbapi import connect
import shutil
<<<<<<< HEAD
import simple_config as sc
=======
import dateutil.parser

config = None
>>>>>>> 1fba64fc

def fail(msg, exit_code = 1):
    sys.stderr.write('{}\n'.format(msg))
    sys.exit(exit_code)

def conn_impala():
    try:
        krb_principal   = sc.get_config_item("kerberos.principal")
        krb_keytab      = sc.get_config_item("kerberos.keytab")

        res = os.system('kinit -k -t {} {}'.format(krb_keytab, krb_principal))

        if res != 0:
            raise('Failed to obtain a Kerberos ticket')

        # OpenINTEL main node, connect over TLS with Kerberos authentication
        oi_host = sc.get_config_item("openintel.access_host")
        oi_port = int(sc.get_config_item("openintel.access_port"))

        conn = connect(host=oi_host, port=oi_port, auth_mechanism='GSSAPI', use_ssl=True)

        return conn
    except Exception as e:
        fail("Failed to connect to the OpenINTEL cluster, giving up. ({})".format(e))

def set_requestpool(cur):
    pool = sc.get_config_item("openintel.request_pool", "none")

    if pool == "none":
        return

    try:
        cur.execute('SET REQUEST_POOL="{}";'.format(pool))
    except Exception as e:
        fail('Failed to select Impala request pool ({})'.format(e))

def fetch_tlsa_data(day):
    conn = conn_impala()

<<<<<<< HEAD
    # We always process data for the day before
    day = datetime.date.today() - datetime.timedelta(days = 1)

    dataset = sc.get_config_item("partner.dataset")
    tld = sc.get_config_item("partner.tld")
=======
    dataset = get_config_item("partner.dataset")
    tld = get_config_item("partner.tld")
>>>>>>> 1fba64fc

    output_dir = sc.get_config_item("output_dir")

    try:
        os.makedirs(output_dir, exist_ok=True)
        print('Created {}'.format(output_dir))
    except Exception as e:
        fail('Failed to create {} ({})'.format(output_dir, e))

    cur = conn.cursor()

    set_requestpool(cur)

    # Fetch domains with at least one TLSA record and an RRSIG over the TLSA record
    query = ''
    query += 'SELECT DISTINCT query_name\n'
    query += 'FROM openintel.{}_warehouse_parquet\n'.format(dataset)
    query += 'WHERE year="{:04d}" AND month="{:02d}" AND day="{:02d}"\n'.format(day.year, day.month, day.day)
    query += 'AND mx_address IS NOT NULL\n'
    query += 'AND query_name LIKE "%.{}."\n'.format(tld)
    query += 'AND mx_address IN (SELECT DISTINCT regexp_extract(query_name, "(_[^\.]+\._[^\.]+\.)(.*$)", 2) AS mx_host_name\n'
    query += '                   FROM openintel.tlsa_warehouse_parquet\n'
    query += '                   WHERE year="{:04d}" AND month="{:02d}" AND day="{:02d}"\n'.format(day.year, day.month, day.day)
    query += '                   AND query_type="TLSA"\n'
    query += '                   AND response_type="TLSA")\n'
    query += 'AND mx_address IN (SELECT DISTINCT regexp_extract(query_name, "(_[^\.]+\._[^\.]+\.)(.*$)", 2) AS mx_host_name\n'
    query += '                   FROM openintel.tlsa_warehouse_parquet\n'
    query += '                   WHERE year="{:04d}" AND month="{:02d}" AND day="{:02d}"\n'.format(day.year, day.month, day.day)
    query += '                   AND query_type="TLSA"\n'
    query += '                   AND response_type="RRSIG");\n'

    mark = datetime.datetime.now()

    sys.stdout.write('Fetching domains with at least one MX record with a TLSA record for {} from {} ... '.format(tld, dataset))
    sys.stdout.flush()

    try:
        cur.execute(query)
    except Exception as e:
        print("FAILED")
        fail('Failed to execute Impala query {} ({})'.format(query, e))

    now = datetime.datetime.now()

    print('OK ({})'.format(now - mark))

    output_name = '{}/{}-{}.txt'.format(output_dir, sc.get_config_item('tlsa_one_mx_prefix'), day)

    try:
        output_fd = open(output_name, 'w')

        for row in cur:
            output_fd.write('{}\n'.format(row[0]))

        output_fd.close()
    except Exception as e:
        fail('Failed to fetch query results and write them to {} ({})'.format(output_name, e))

    # Now find domains where all MX records have a corresponding TLSA record
    query = ''
    query += 'SELECT DISTINCT t1.query_name\n'
    query += 'FROM (SELECT DISTINCT query_name\n'
    query += '      FROM openintel.{}_warehouse_parquet\n'.format(dataset)
    query += '      WHERE year="{:04d}" AND month="{:02d}" AND day="{:02d}"\n'.format(day.year, day.month, day.day)
    query += '      AND mx_address IS NOT NULL\n'
    query += '      AND query_name LIKE "%.{}."\n'.format(tld)
    query += '      AND mx_address IN (SELECT DISTINCT regexp_extract(query_name, "(_[^\.]+\._[^\.]+\.)(.*$)", 2) AS mx_host_name\n'
    query += '                         FROM openintel.tlsa_warehouse_parquet\n'
    query += '                         WHERE year="{:04d}" AND month="{:02d}" AND day="{:02d}"\n'.format(day.year, day.month, day.day)
    query += '                         AND query_type="TLSA"\n'
    query += '                         AND response_type="TLSA")\n'
    query += '      AND mx_address IN (SELECT DISTINCT regexp_extract(query_name, "(_[^\.]+\._[^\.]+\.)(.*$)", 2) AS mx_host_name\n'
    query += '                         FROM openintel.tlsa_warehouse_parquet\n'
    query += '                         WHERE year="{:04d}" AND month="{:02d}" AND day="{:02d}"\n'.format(day.year, day.month, day.day)
    query += '                         AND query_type="TLSA"\n'
    query += '                         AND response_type="RRSIG")) AS t1\n'
    query += 'LEFT ANTI JOIN\n'
    query += '(SELECT DISTINCT query_name\n'
    query += ' FROM openintel.{}_warehouse_parquet\n'.format(dataset)
    query += ' WHERE year="{:04d}" AND month="{:02d}" AND day="{:02d}"\n'.format(day.year, day.month, day.day)
    query += ' AND mx_address IS NOT NULL\n'
    query += ' AND query_name LIKE "%.{}."\n'.format(tld)
    query += ' AND mx_address NOT IN (SELECT DISTINCT regexp_extract(query_name, "(_[^\.]+\._[^\.]+\.)(.*$)", 2) AS mx_host_name\n'
    query += '                        FROM openintel.tlsa_warehouse_parquet\n'
    query += '                        WHERE year="{:04d}" AND month="{:02d}" AND day="{:02d}"\n'.format(day.year, day.month, day.day)
    query += '                        AND query_type="TLSA"\n'
    query += '                        AND response_type="TLSA")) AS t2\n'
    query += 'ON t1.query_name = t2.query_name;\n'

    mark = datetime.datetime.now()

    sys.stdout.write('Fetching domains where all MX records have a corresponding TLSA record for {} from {} ... '.format(tld, dataset))
    sys.stdout.flush()

    try:
        cur.execute(query)
    except Exception as e:
        print("FAILED")
        fail('Failed to execute Impala query {} ({})'.format(query, e))

    now = datetime.datetime.now()

    print('OK ({})'.format(now - mark))

    output_name = '{}/{}-{}.txt'.format(output_dir, sc.get_config_item('tlsa_all_mx_prefix'), day)

    try:
        output_fd = open(output_name, 'w')

        for row in cur:
            output_fd.write('{}\n'.format(row[0]))

        output_fd.close()
    except Exception as e:
        fail('Failed to fetch query results and write them to {} ({})'.format(output_name, e))

def main():
    argparser = argparse.ArgumentParser(description='Extract list of domains with TLSA ')

    argparser.add_argument('-c, --config', nargs=1, help='configuration file to use', type=str, metavar='config_file', dest='config_file', required=True)
    argparser.add_argument('-d, --date', nargs=1, help='date to fetch data for (defaults to yesterday)', type=str, metavar='fetch_date', dest='fetch_date', required=False)

    args = argparser.parse_args()

    # Load configuration
    sc.load_config(args.config_file[0])

    day = datetime.date.today() - datetime.timedelta(days=1)

    if args.fetch_date is not None:
        day = dateutil.parser.parse(args.fetch_date[0]).date()

    # Fetch TLSA data
    fetch_tlsa_data(day)

if __name__ == "__main__":
    main()<|MERGE_RESOLUTION|>--- conflicted
+++ resolved
@@ -16,13 +16,8 @@
 import json
 from impala.dbapi import connect
 import shutil
-<<<<<<< HEAD
 import simple_config as sc
-=======
 import dateutil.parser
-
-config = None
->>>>>>> 1fba64fc
 
 def fail(msg, exit_code = 1):
     sys.stderr.write('{}\n'.format(msg))
@@ -62,16 +57,8 @@
 def fetch_tlsa_data(day):
     conn = conn_impala()
 
-<<<<<<< HEAD
-    # We always process data for the day before
-    day = datetime.date.today() - datetime.timedelta(days = 1)
-
     dataset = sc.get_config_item("partner.dataset")
     tld = sc.get_config_item("partner.tld")
-=======
-    dataset = get_config_item("partner.dataset")
-    tld = get_config_item("partner.tld")
->>>>>>> 1fba64fc
 
     output_dir = sc.get_config_item("output_dir")
 
